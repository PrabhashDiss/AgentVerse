from __future__ import annotations

import os
import subprocess
import multiprocessing
from typing import TYPE_CHECKING, Any, List, Tuple

from agentverse.logging import get_logger
from agentverse.agents import ExecutorAgent

from . import BaseExecutor, executor_registry

logger = get_logger()

def execute_command(command: str) -> str:
    # TODO: make it more secure
    result = subprocess.run(command, capture_output=True, shell=True, encoding="utf-8")
    return f"STDOUT:\n{result.stdout}\nSTDERR:\n{result.stderr}"


@executor_registry.register("code-test")
class CodeTestExecutor(BaseExecutor):
<<<<<<< HEAD
    async def astep(
=======
    has_test: dict = {}
    timeout: int = 10

    def step(
>>>>>>> 4e694ef8
        self,
        agent: ExecutorAgent,
        task_description: str,
        solution: List[str],
        *args,
        **kwargs,
    ) -> Any:

        #import pdb;pdb.set_trace()

        os.makedirs("tmp", exist_ok=True)
        self.write_to_file("tmp/main.py", solution)
        manager = multiprocessing.Manager()
        result = manager.list()
        if task_description not in self.has_test:
            response = agent.step(task_description, solution).content
            self.write_to_file(response["file_path"], response["code"])
            self.has_test[task_description] = f"python {response['file_path']}"
            p = multiprocessing.Process(
                target=execute_command, args=(f"python {response['file_path']}",)
            )
            p.start()
            p.join(timeout=self.timeout + 1)
            if p.is_alive():
                p.kill()
            # result = execute_command(f"python {response['file_path']}")
        else:
            # result = execute_command(self.has_test[task_description])
            p = multiprocessing.Process(
                target=execute_command, args=(self.has_test[task_description],)
            )
            p.start()
            p.join(timeout=self.timeout + 1)
            if p.is_alive():
                p.kill()
        if not result:
            result.append("Execution timed out.")
        return result[0]


    def write_to_file(self, file_name, file_content):
        # TODO: generalize this method to a common tool
        with open(file_name, "w") as f:
            f.write(file_content)<|MERGE_RESOLUTION|>--- conflicted
+++ resolved
@@ -20,14 +20,10 @@
 
 @executor_registry.register("code-test")
 class CodeTestExecutor(BaseExecutor):
-<<<<<<< HEAD
-    async def astep(
-=======
     has_test: dict = {}
     timeout: int = 10
 
     def step(
->>>>>>> 4e694ef8
         self,
         agent: ExecutorAgent,
         task_description: str,
