--- conflicted
+++ resolved
@@ -36,7 +36,6 @@
 
         os.makedirs("tmp", exist_ok=True)
         self.write_to_file("tmp/main.py", solution)
-<<<<<<< HEAD
         manager = multiprocessing.Manager()
         result = manager.list()
         if task_description not in self.has_test:
@@ -63,20 +62,6 @@
         if not result:
             result.append("Execution timed out.")
         return result[0]
-=======
-        try:
-            if task_description not in self.has_test:
-                response = agent.step(task_description, solution).content
-                self.write_to_file(response["file_path"], response["code"])
-                self.has_test[task_description] = f"python {response['file_path']}"
-                result = execute_command(f"python {response['file_path']}")
-            else:
-                result = execute_command(self.has_test[task_description])
-        except Exception as e:
-            logger.error(e)
-
-        return result
->>>>>>> 6deab8be
 
 
     def write_to_file(self, file_name, file_content):
