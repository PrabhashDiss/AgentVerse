from __future__ import annotations

from abc import abstractmethod
from typing import TYPE_CHECKING, List, Tuple

from pydantic import BaseModel

from agentverse.message import EvaluatorMessage

if TYPE_CHECKING:
    from agentverse.agents import EvaluatorAgent
<<<<<<< HEAD
    from agentverse.message import EvaluatorMessage, SolverMessage, ExecutorMessage
=======
>>>>>>> 0381fe09

from . import evaluator_registry


class BaseEvaluator(BaseModel):
    """
    The base class of execution.
    """

    @abstractmethod
    def step(
        self,
        agent: EvaluatorAgent,
        solution: List[SolverMessage],
        result: List[ExecutorMessage],
        task_description: str,
        all_role_description: List[str],
        *args,
        **kwargs,
    ) -> EvaluatorMessage:
        pass

    def reset(self):
        pass


@evaluator_registry.register("none")
class NoneEvaluator(BaseEvaluator):
    def step(
        self,
        agent: EvaluatorAgent,
        solution: List[SolverMessage],
        result: List[ExecutorMessage],
        task_description: str,
        all_role_description: List[str],
        *args,
        **kwargs,
    ) -> EvaluatorMessage:
<<<<<<< HEAD
        result = EvaluatorMessage(
            score=0, advice="\n".join([r.content for r in result])
        )
=======
        result = EvaluatorMessage(score=0, advice=result)
        return result


@evaluator_registry.register("dummy")
class DummyEvaluator(BaseEvaluator):
    def step(
        self,
        agent: EvaluatorAgent,
        solution: List[str] | str,
        result: List[str] | str,
        task_description: str,
        all_role_description: List[str],
        *args,
        **kwargs,
    ) -> EvaluatorMessage:
        result = EvaluatorMessage(score=1, advice="")
>>>>>>> 0381fe09
        return result<|MERGE_RESOLUTION|>--- conflicted
+++ resolved
@@ -9,10 +9,7 @@
 
 if TYPE_CHECKING:
     from agentverse.agents import EvaluatorAgent
-<<<<<<< HEAD
     from agentverse.message import EvaluatorMessage, SolverMessage, ExecutorMessage
-=======
->>>>>>> 0381fe09
 
 from . import evaluator_registry
 
@@ -51,12 +48,25 @@
         *args,
         **kwargs,
     ) -> EvaluatorMessage:
-<<<<<<< HEAD
         result = EvaluatorMessage(
             score=0, advice="\n".join([r.content for r in result])
         )
-=======
-        result = EvaluatorMessage(score=0, advice=result)
+        return result
+
+
+@evaluator_registry.register("dummy")
+class DummyEvaluator(BaseEvaluator):
+    def step(
+        self,
+        agent: EvaluatorAgent,
+        solution: List[SolverMessage],
+        result: List[ExecutorMessage],
+        task_description: str,
+        all_role_description: List[str],
+        *args,
+        **kwargs,
+    ) -> EvaluatorMessage:
+        result = EvaluatorMessage(score=1, advice="")
         return result
 
 
@@ -72,6 +82,7 @@
         *args,
         **kwargs,
     ) -> EvaluatorMessage:
-        result = EvaluatorMessage(score=1, advice="")
->>>>>>> 0381fe09
+        result = EvaluatorMessage(
+            score=0, advice="\n".join([r.content for r in result])
+        )
         return result