--- conflicted
+++ resolved
@@ -238,12 +238,8 @@
         """execution stage.
         Use the executor to finish the task.
         """
-<<<<<<< HEAD
-        return await self.executor.astep(
-=======
 
         return self.executor.step(
->>>>>>> 4e694ef8
             self.agents[AGENT_TYPES.EXECUTION], self.task_description, final_solution
         )
 
