from agentverse.registry import Registry

describer_registry = Registry(name="DescriberRegistry")

from .base import BaseDescriber
from .basic import BasicDescriber
from .classroom import ClassroomDescriber
<<<<<<< HEAD
from .pokemon import PokemonDescriber
=======
from .prisoner import PrisonerDescriber
>>>>>>> 02418917
<|MERGE_RESOLUTION|>--- conflicted
+++ resolved
@@ -5,8 +5,5 @@
 from .base import BaseDescriber
 from .basic import BasicDescriber
 from .classroom import ClassroomDescriber
-<<<<<<< HEAD
 from .pokemon import PokemonDescriber
-=======
-from .prisoner import PrisonerDescriber
->>>>>>> 02418917
+from .prisoner import PrisonerDescriber