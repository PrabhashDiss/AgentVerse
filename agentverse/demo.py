--- conflicted
+++ resolved
@@ -55,30 +55,46 @@
 
     def stop_autoplay(self):
         self.autoplay = False
-        return gr.Button.update(interactive=False), gr.Button.update(interactive=False), \
-            gr.Button.update(interactive=False)
+        return (
+            gr.Button.update(interactive=False),
+            gr.Button.update(interactive=False),
+            gr.Button.update(interactive=False),
+        )
 
     def start_autoplay(self):
         self.autoplay = True
-        yield self.image_now, self.text_now, gr.Button.update(interactive=False), \
-            gr.Button.update(interactive=True), gr.Button.update(interactive=False)
+        yield self.image_now, self.text_now, gr.Button.update(
+            interactive=False
+        ), gr.Button.update(interactive=True), gr.Button.update(interactive=False)
         while self.autoplay:
             outputs = self.gen_output()
             self.image_now, self.text_now = outputs
-            yield *outputs, gr.Button.update(interactive=not self.autoplay), \
-                gr.Button.update(interactive=self.autoplay), gr.Button.update(interactive=not self.autoplay)
+            yield *outputs, gr.Button.update(
+                interactive=not self.autoplay
+            ), gr.Button.update(interactive=self.autoplay), gr.Button.update(
+                interactive=not self.autoplay
+            )
 
     def delay_gen_output(self):
-        yield self.image_now, self.text_now, gr.Button.update(interactive=False), gr.Button.update(interactive=False)
+        yield self.image_now, self.text_now, gr.Button.update(
+            interactive=False
+        ), gr.Button.update(interactive=False)
         outputs = self.gen_output()
         self.image_now, self.text_now = outputs
-        yield self.image_now, self.text_now, gr.Button.update(interactive=True), gr.Button.update(interactive=True)
+        yield self.image_now, self.text_now, gr.Button.update(
+            interactive=True
+        ), gr.Button.update(interactive=True)
 
     def delay_reset(self):
         self.autoplay = False
         self.image_now, self.text_now = self.reset()
-        return self.image_now, self.text_now, gr.Button.update(interactive=True), \
-            gr.Button.update(interactive=False), gr.Button.update(interactive=True)
+        return (
+            self.image_now,
+            self.text_now,
+            gr.Button.update(interactive=True),
+            gr.Button.update(interactive=False),
+            gr.Button.update(interactive=True),
+        )
 
     def reset(self, stu_num=0):
         """
@@ -245,7 +261,9 @@
                         reset_btn = gr.Button("Reset")
                         # next_btn = gr.Button("Next", variant="primary")
                         next_btn = gr.Button("Next")
-                        stop_autoplay_btn = gr.Button("Stop Autoplay", interactive=False)
+                        stop_autoplay_btn = gr.Button(
+                            "Stop Autoplay", interactive=False
+                        )
                         start_autoplay_btn = gr.Button("Start Autoplay")
                 # text_output = gr.Textbox()
                 text_output = gr.HTML(self.reset()[1])
@@ -255,52 +273,47 @@
             # stu_num = self.stu_num
 
             # next_btn.click(fn=self.gen_output, inputs=None, outputs=[image_output, text_output], show_progress=False)
-<<<<<<< HEAD
             next_btn.click(
                 fn=self.delay_gen_output,
                 inputs=None,
-                outputs=[image_output, text_output, next_btn],
+                outputs=[image_output, text_output, next_btn, start_autoplay_btn],
                 show_progress=False,
             )
-=======
-            next_btn.click(fn=self.delay_gen_output, inputs=None,
-                           outputs=[image_output, text_output, next_btn, start_autoplay_btn],
-                           show_progress=False)
->>>>>>> 94b41c7f
 
             # [To-Do] Add botton: re-start (load different people and env)
             # reset_btn.click(fn=self.reset, inputs=stu_num, outputs=[image_output, text_output], show_progress=False)
             # reset_btn.click(fn=self.reset, inputs=None, outputs=[image_output, text_output], show_progress=False)
-<<<<<<< HEAD
             reset_btn.click(
                 fn=self.delay_reset,
                 inputs=None,
-                outputs=[image_output, text_output, next_btn],
+                outputs=[
+                    image_output,
+                    text_output,
+                    next_btn,
+                    stop_autoplay_btn,
+                    start_autoplay_btn,
+                ],
                 show_progress=False,
             )
 
             stop_autoplay_btn.click(
-                fn=self.stop_autoplay, inputs=None, outputs=None, show_progress=False
+                fn=self.stop_autoplay,
+                inputs=None,
+                outputs=[next_btn, stop_autoplay_btn, start_autoplay_btn],
+                show_progress=False,
             )
             start_autoplay_btn.click(
                 fn=self.start_autoplay,
                 inputs=None,
-                outputs=[image_output, text_output],
+                outputs=[
+                    image_output,
+                    text_output,
+                    next_btn,
+                    stop_autoplay_btn,
+                    start_autoplay_btn,
+                ],
                 show_progress=False,
             )
-=======
-            reset_btn.click(fn=self.delay_reset, inputs=None,
-                            outputs=[image_output, text_output, next_btn, stop_autoplay_btn, start_autoplay_btn],
-                            show_progress=False)
-
-            stop_autoplay_btn.click(fn=self.stop_autoplay, inputs=None,
-                                    outputs=[next_btn, stop_autoplay_btn, start_autoplay_btn],
-                                    show_progress=False)
-            start_autoplay_btn.click(fn=self.start_autoplay, inputs=None,
-                                     outputs=[image_output, text_output, next_btn, stop_autoplay_btn,
-                                              start_autoplay_btn],
-                                     show_progress=False)
->>>>>>> 94b41c7f
 
         demo.queue(concurrency_count=5, max_size=20).launch()
         # demo.launch()