from agentverse.registry import Registry

memory_registry = Registry(name="MemoryRegistry")

from .base import BaseMemory
from .chat_history import ChatHistoryMemory
from .summary import SummaryMemory
<<<<<<< HEAD
from .agent_reflection_memory import ReflectionMemory
=======
from .sde_team import SdeTeamMemory
>>>>>>> afba2fdd
<|MERGE_RESOLUTION|>--- conflicted
+++ resolved
@@ -5,8 +5,5 @@
 from .base import BaseMemory
 from .chat_history import ChatHistoryMemory
 from .summary import SummaryMemory
-<<<<<<< HEAD
 from .agent_reflection_memory import ReflectionMemory
-=======
-from .sde_team import SdeTeamMemory
->>>>>>> afba2fdd
+from .sde_team import SdeTeamMemory